--- conflicted
+++ resolved
@@ -58,7 +58,7 @@
         )
         gp_model.mean_module.initialize(constant=1.5)
         gp_model.covar_module.base_kernel.initialize(log_lengthscale=0)
-        likelihood.noise_covar.initialize(log_noise=0)
+        likelihood.initialize(log_noise=0)
 
         # Compute posterior distribution
         gp_model.eval()
@@ -75,17 +75,8 @@
         # We're manually going to set the hyperparameters to be ridiculous
         likelihood = GaussianLikelihood()
         gp_model = ExactGPModel(train_x, train_y, likelihood)
-<<<<<<< HEAD
-        # Update lengthscale prior to accommodate extreme parameters
-        gp_model.covar_module.base_kernel.set_parameter_priors(
-            log_lengthscale=SmoothedBoxPrior(exp(-10), exp(10), sigma=0.5, log_transform=True)
-        )
-        gp_model.covar_module.base_kernel.initialize(log_lengthscale=-10)
-        likelihood.noise_covar.initialize(log_noise=-10)
-=======
         gp_model.covar_module.base_kernel.initialize(raw_lengthscale=-15)
-        likelihood.initialize(raw_noise=-15)
->>>>>>> 96c15670
+        likelihood.initialize(log_noise=-15)
 
         # Compute posterior distribution
         gp_model.eval()
@@ -112,7 +103,7 @@
         mll = gpytorch.ExactMarginalLogLikelihood(likelihood, gp_model)
         gp_model.covar_module.base_kernel.initialize(log_lengthscale=1)
         gp_model.mean_module.initialize(constant=0)
-        likelihood.noise_covar.initialize(log_noise=1)
+        likelihood.initialize(log_noise=1)
 
         # Find optimal model hyperparameters
         gp_model.train()
@@ -153,7 +144,7 @@
             mll = gpytorch.mlls.ExactMarginalLogLikelihood(likelihood, gp_model)
             gp_model.covar_module.base_kernel.initialize(log_lengthscale=1)
             gp_model.mean_module.initialize(constant=0)
-            likelihood.noise_covar.initialize(log_noise=1)
+            likelihood.initialize(log_noise=1)
 
             # Find optimal model hyperparameters
             gp_model.train()
@@ -184,17 +175,10 @@
 
             # Now bump up the likelihood to something huge
             # This will make it easy to calculate the variance
-<<<<<<< HEAD
-            likelihood.noise_covar.log_noise.data.fill_(3)
+            likelihood.noise_covar.raw_noise.data.fill_(3)
             test_function_predictions = likelihood(gp_model(train_x))
 
-            noise = likelihood.noise_covar.log_noise.exp()
-=======
-            likelihood.raw_noise.data.fill_(3)
-            test_function_predictions = likelihood(gp_model(train_x))
-
-            noise = likelihood.noise
->>>>>>> 96c15670
+            noise = likelihood.noise_covar.noise
             var_diff = (test_function_predictions.variance - noise).abs()
 
             self.assertLess(torch.max(var_diff / noise), 0.05)
@@ -208,7 +192,7 @@
             mll = gpytorch.mlls.ExactMarginalLogLikelihood(likelihood, gp_model)
             gp_model.covar_module.base_kernel.initialize(log_lengthscale=1)
             gp_model.mean_module.initialize(constant=0)
-            likelihood.noise_covar.initialize(log_noise=1)
+            likelihood.initialize(log_noise=1)
 
             # Find optimal model hyperparameters
             gp_model.train()
