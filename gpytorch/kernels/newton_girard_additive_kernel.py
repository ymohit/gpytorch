--- conflicted
+++ resolved
@@ -14,11 +14,7 @@
         :param active_dims:
         :param kwargs:
         """
-<<<<<<< HEAD
         super(NewtonGirardAdditiveKernel, self).__init__(active_dims=active_dims, **kwargs)
-=======
-        super(NewtonGirardAdditiveKernel, self).__init__(has_lengthscale=False, active_dims=active_dims, **kwargs)
->>>>>>> 0d583c91
 
         self.base_kernel = base_kernel
         self.num_dims = num_dims
