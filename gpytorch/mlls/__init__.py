#!/usr/bin/env python3

import warnings

from .added_loss_term import AddedLossTerm
<<<<<<< HEAD
from .crps_elbo import CRPSELBO
=======
from .deep_approximate_mll import DeepApproximateMLL
>>>>>>> 85a8d96a
from .exact_marginal_log_likelihood import ExactMarginalLogLikelihood
from .gamma_robust_variational_elbo import GammaRobustVariationalELBO
from .inducing_point_kernel_added_loss_term import InducingPointKernelAddedLossTerm
from .marginal_log_likelihood import MarginalLogLikelihood
from .noise_model_added_loss_term import NoiseModelAddedLossTerm
from .predictive_log_likelihood import PredictiveLogLikelihood
from .sum_marginal_log_likelihood import SumMarginalLogLikelihood
from .variational_elbo import VariationalELBO
from .variational_fitc_elbo import VariationalFITCELBO


# Deprecated for 0.4 release
class VariationalMarginalLogLikelihood(VariationalELBO):
    def __init__(self, *args, **kwargs):
        # Remove after 1.0
        warnings.warn(
            "VariationalMarginalLogLikelihood is deprecated. Please use VariationalELBO instead.", DeprecationWarning
        )
        super().__init__(*args, **kwargs)


class VariationalELBOEmpirical(VariationalELBO):
    def __init__(self, *args, **kwargs):
        # Remove after 1.0
        warnings.warn("VariationalELBOEmpirical is deprecated. Please use VariationalELBO instead.", DeprecationWarning)
        super().__init__(*args, **kwargs)


__all__ = [
    "AddedLossTerm",
<<<<<<< HEAD
    "CRPSELBO",
=======
    "DeepApproximateMLL",
>>>>>>> 85a8d96a
    "ExactMarginalLogLikelihood",
    "InducingPointKernelAddedLossTerm",
    "MarginalLogLikelihood",
    "NoiseModelAddedLossTerm",
    "PredictiveLogLikelihood",
    "GammaRobustVariationalELBO",
    "SumMarginalLogLikelihood",
    "VariationalELBO",
    "VariationalFITCELBO",
]<|MERGE_RESOLUTION|>--- conflicted
+++ resolved
@@ -3,11 +3,8 @@
 import warnings
 
 from .added_loss_term import AddedLossTerm
-<<<<<<< HEAD
 from .crps_elbo import CRPSELBO
-=======
 from .deep_approximate_mll import DeepApproximateMLL
->>>>>>> 85a8d96a
 from .exact_marginal_log_likelihood import ExactMarginalLogLikelihood
 from .gamma_robust_variational_elbo import GammaRobustVariationalELBO
 from .inducing_point_kernel_added_loss_term import InducingPointKernelAddedLossTerm
@@ -38,11 +35,8 @@
 
 __all__ = [
     "AddedLossTerm",
-<<<<<<< HEAD
     "CRPSELBO",
-=======
     "DeepApproximateMLL",
->>>>>>> 85a8d96a
     "ExactMarginalLogLikelihood",
     "InducingPointKernelAddedLossTerm",
     "MarginalLogLikelihood",
